--- conflicted
+++ resolved
@@ -57,12 +57,8 @@
                 if (is_path) {
                     NetInfo *net = port.second.net;
                     if (net) {
-<<<<<<< HEAD
-                        delay_t path_budget = follow_net(ctx, net, path_length, slack - comb_delay, update, min_slack,
+                        delay_t path_budget = follow_net(ctx, net, path_length, slack - comb_delay.maxDelay(), update, min_slack,
                                                          current_path, crit_path);
-=======
-                        delay_t path_budget = follow_net(ctx, net, path_length, slack - comb_delay.maxDelay());
->>>>>>> 7da64ee1
                         value = std::min(value, path_budget);
                     }
                 }
@@ -113,13 +109,8 @@
             if (port.second.type == PORT_OUT) {
                 IdString clock_domain = ctx->getPortClock(cell.second.get(), port.first);
                 if (clock_domain != IdString()) {
-<<<<<<< HEAD
                     delay_t slack = default_slack; // TODO: clock constraints
-                    delay_t clkToQ;
-=======
-                    delay_t slack = delay_t(1.0e12 / ctx->target_freq); // TODO: clock constraints
                     DelayInfo clkToQ;
->>>>>>> 7da64ee1
                     if (ctx->getCellDelay(cell.second.get(), clock_domain, port.first, clkToQ))
                         slack -= clkToQ.maxDelay();
                     if (port.second.net)
@@ -206,12 +197,12 @@
                     ++i;
             auto &driver = net->driver;
             auto driver_cell = driver.cell;
-            delay_t comb_delay;
+            DelayInfo comb_delay;
             ctx->getCellDelay(sink_cell, last_port, driver.port, comb_delay);
-            total += comb_delay;
-            log_info("%4d %4d  Source %s.%s\n", comb_delay, total, driver_cell->name.c_str(ctx),
+            total += comb_delay.maxDelay();
+            log_info("%4d %4d  Source %s.%s\n", comb_delay.maxDelay(), total, driver_cell->name.c_str(ctx),
                      driver.port.c_str(ctx));
-            delay_t net_delay = ctx->getNetinfoRouteDelay(net, i);
+            auto net_delay = ctx->getNetinfoRouteDelay(net, i);
             total += net_delay;
             auto driver_loc = ctx->getBelLocation(driver_cell->bel);
             auto sink_loc = ctx->getBelLocation(sink_cell->bel);
