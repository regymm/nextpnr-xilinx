--- conflicted
+++ resolved
@@ -808,7 +808,7 @@
 #endif
 
         log_info("Checksum: 0x%08x\n", ctx->checksum());
-        timing_analysis(ctx, true /* slack_histogram */, true /* print_path */);
+        timing_analysis(ctx, true /* slack_histogram */, true /* print_fmax */, true /* print_path */);
 
         ctx->unlock();
         return true;
@@ -971,21 +971,6 @@
             fail = true;
         }
 
-<<<<<<< HEAD
-        log_info("Checksum: 0x%08x\n", ctx->checksum());
-#ifndef NDEBUG
-        ctx->check();
-#endif
-        timing_analysis(ctx, true /* slack_histogram */, true /* print_fmax */, true /* print_path */);
-        ctx->unlock();
-        return true;
-    } catch (log_execution_error_exception) {
-#ifndef NDEBUG
-        ctx->check();
-#endif
-        ctx->unlock();
-        return false;
-=======
         if (found_stub) {
             if (ctx->debug)
                 log("check failed: found stubs\n");
@@ -1000,7 +985,6 @@
 
         if (fail)
             return false;
->>>>>>> 3b2b15dc
     }
 
     return true;
