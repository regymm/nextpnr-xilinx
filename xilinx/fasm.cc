/*
 *  nextpnr -- Next Generation Place and Route
 *
 *  Copyright (C) 2019  David Shah <david@symbioticeda.com>
 *
 *  Permission to use, copy, modify, and/or distribute this software for any
 *  purpose with or without fee is hereby granted, provided that the above
 *  copyright notice and this permission notice appear in all copies.
 *
 *  THE SOFTWARE IS PROVIDED "AS IS" AND THE AUTHOR DISCLAIMS ALL WARRANTIES
 *  WITH REGARD TO THIS SOFTWARE INCLUDING ALL IMPLIED WARRANTIES OF
 *  MERCHANTABILITY AND FITNESS. IN NO EVENT SHALL THE AUTHOR BE LIABLE FOR
 *  ANY SPECIAL, DIRECT, INDIRECT, OR CONSEQUENTIAL DAMAGES OR ANY DAMAGES
 *  WHATSOEVER RESULTING FROM LOSS OF USE, DATA OR PROFITS, WHETHER IN AN
 *  ACTION OF CONTRACT, NEGLIGENCE OR OTHER TORTIOUS ACTION, ARISING OUT OF
 *  OR IN CONNECTION WITH THE USE OR PERFORMANCE OF THIS SOFTWARE.
 *
 */

#include <boost/algorithm/string.hpp>
#include <boost/range/adaptor/reversed.hpp>
#include <fstream>
#include "log.h"
#include "nextpnr.h"
#include "pins.h"
#include "util.h"

NEXTPNR_NAMESPACE_BEGIN
namespace {
struct FasmBackend
{
    Context *ctx;
    std::ostream &out;
    std::vector<std::string> fasm_ctx;
    std::unordered_map<int, std::vector<PipId>> pips_by_tile;

    std::unordered_map<IdString, std::unordered_set<IdString>> invertible_pins;

    FasmBackend(Context *ctx, std::ostream &out) : ctx(ctx), out(out){};

    void push(const std::string &x) { fasm_ctx.push_back(x); }

    void pop() { fasm_ctx.pop_back(); }

    void pop(int N)
    {
        for (int i = 0; i < N; i++)
            fasm_ctx.pop_back();
    }
    bool last_was_blank = true;
    void blank()
    {
        if (!last_was_blank)
            out << std::endl;
        last_was_blank = true;
    }

    void write_prefix()
    {
        for (auto &x : fasm_ctx)
            out << x << ".";
        last_was_blank = false;
    }

    void write_bit(const std::string &name, bool value = true)
    {
        if (value) {
            write_prefix();
            out << name << std::endl;
        }
    }

    void write_vector(const std::string &name, const std::vector<bool> &value, bool invert = false)
    {
        write_prefix();
        out << name << " = " << int(value.size()) << "'b";
        for (auto bit : boost::adaptors::reverse(value))
            out << ((bit ^ invert) ? '1' : '0');
        out << std::endl;
    }

    void write_int_vector(const std::string &name, uint64_t value, int width, bool invert = false)
    {
        std::vector<bool> bits(width, false);
        for (int i = 0; i < width; i++)
            bits[i] = (value & (1ULL << i)) != 0;
        write_vector(name, bits, invert);
    }

    struct PseudoPipKey
    {
        IdString tileType;
        IdString dest;
        IdString source;
        struct Hash
        {
            size_t operator()(const PseudoPipKey &key) const noexcept
            {
                std::size_t seed = 0;
                boost::hash_combine(seed, std::hash<IdString>()(key.tileType));
                boost::hash_combine(seed, std::hash<IdString>()(key.source));
                boost::hash_combine(seed, std::hash<IdString>()(key.dest));
                return seed;
            }
        };

        bool operator==(const PseudoPipKey &b) const
        {
            return std::tie(this->tileType, this->dest, this->source) == std::tie(b.tileType, b.dest, b.source);
        }
    };

    std::unordered_map<PseudoPipKey, std::vector<std::string>, PseudoPipKey::Hash> pp_config;
    void get_pseudo_pip_data()
    {
        /*
         * Create the mapping from pseudo pip tile type, source wire, and dest wire, to
         * the config bits set when that pseudo pip is used
         */
        for (std::string s : {"L", "R"})
            for (std::string s2 : {"", "_TBYTESRC", "_TBYTETERM", "_SING"})
                for (std::string i :
                     (s2 == "_SING") ? std::vector<std::string>{"", "0", "1"} : std::vector<std::string>{"0", "1"}) {
                    pp_config[{ctx->id(s + "IOI3" + s2), ctx->id(s + "IOI_OLOGIC" + i + "_OQ"),
                               ctx->id("IOI_OLOGIC" + i + "_D1")}] = {
                            "OLOGIC_Y" + i + ".OMUX.D1", "OLOGIC_Y" + i + ".OQUSED", "OLOGIC_Y" + i + ".OQUSED",
                            "OLOGIC_Y" + i + ".OSERDES.DATA_RATE_TQ.BUF"};
                    pp_config[{ctx->id(s + "IOI3" + s2), ctx->id("IOI_ILOGIC" + i + "_O"),
                               ctx->id(s + "IOI_ILOGIC" + i + "_D")}] = {"IDELAY_Y" + i + ".IDELAY_TYPE_FIXED",
                                                                         "ILOGIC_Y" + i + ".ZINV_D"};
                    pp_config[{ctx->id(s + "IOI3" + s2), ctx->id("IOI_ILOGIC" + i + "_O"),
                               ctx->id(s + "IOI_ILOGIC" + i + "_DDLY")}] = {"ILOGIC_Y" + i + ".IDELMUXE3.P0",
                                                                            "ILOGIC_Y" + i + ".ZINV_D"};
                    pp_config[{ctx->id(s + "IOI3" + s2), ctx->id(s + "IOI_OLOGIC" + i + "_TQ"),
                               ctx->id("IOI_OLOGIC" + i + "_T1")}] = {"OLOGIC_Y" + i + ".ZINV_T1"};
                    if (i == "0") {
                        pp_config[{ctx->id(s + "IOB33" + s2), ctx->id("IOB_O_IN1"), ctx->id("IOB_O_OUT0")}] = {};
                        pp_config[{ctx->id(s + "IOB33" + s2), ctx->id("IOB_O_OUT0"), ctx->id("IOB_O0")}] = {};
                        pp_config[{ctx->id(s + "IOB33" + s2), ctx->id("IOB_T_IN1"), ctx->id("IOB_T_OUT0")}] = {};
                        pp_config[{ctx->id(s + "IOB33" + s2), ctx->id("IOB_T_OUT0"), ctx->id("IOB_T0")}] = {};
                        pp_config[{ctx->id(s + "IOB33" + s2), ctx->id("IOB_DIFFI_IN0"), ctx->id("IOB_PADOUT1")}] = {};
                    }
                }

        for (std::string s2 : {"", "_TBYTESRC", "_TBYTETERM", "_SING"})
            for (std::string i :
                 (s2 == "_SING") ? std::vector<std::string>{"0"} : std::vector<std::string>{"0", "1"}) {
                pp_config[{ctx->id("RIOI" + s2), ctx->id("RIOI_OLOGIC" + i + "_OQ"),
                           ctx->id("IOI_OLOGIC" + i + "_D1")}] = {
                               "OLOGIC_Y" + i + ".OMUX.D1", "OLOGIC_Y" + i + ".OQUSED", "OLOGIC_Y" + i + ".OQUSED",
                               "OLOGIC_Y" + i + ".OSERDES.DATA_RATE_TQ.BUF"};
                pp_config[{ctx->id("RIOI" + s2), ctx->id("IOI_ILOGIC" + i + "_O"),
                           ctx->id("RIOI_ILOGIC" + i + "_D")}] = {"ILOGIC_Y" + i + ".ZINV_D"};
                pp_config[{ctx->id("RIOI" + s2), ctx->id("IOI_ILOGIC" + i + "_O"),
                           ctx->id("RIOI_ILOGIC" + i + "_DDLY")}] = {"ILOGIC_Y" + i + ".IDELMUXE3.P0",
                                                                        "ILOGIC_Y" + i + ".ZINV_D"};
                pp_config[{ctx->id("RIOI" + s2), ctx->id("RIOI_OLOGIC" + i + "_TQ"),
                           ctx->id("IOI_OLOGIC" + i + "_T1")}] = {"OLOGIC_Y" + i + ".ZINV_T1"};
                if (i == "0") {
                    pp_config[{ctx->id("RIOB18" + s2), ctx->id("IOB_O_IN1"), ctx->id("IOB_O_OUT0")}] = {};
                    pp_config[{ctx->id("RIOB18" + s2), ctx->id("IOB_O_OUT0"), ctx->id("IOB_O0")}] = {};
                    pp_config[{ctx->id("RIOB18" + s2), ctx->id("IOB_T_IN1"), ctx->id("IOB_T_OUT0")}] = {};
                    pp_config[{ctx->id("RIOB18" + s2), ctx->id("IOB_T_OUT0"), ctx->id("IOB_T0")}] = {};
                    pp_config[{ctx->id("RIOB18" + s2), ctx->id("IOB_DIFFI_IN0"), ctx->id("IOB_PADOUT1")}] = {};
                }
        }

        for (std::string s1 : {"TOP", "BOT"}) {
            for (std::string s2 : {"L", "R"}) {
                for (int i = 0; i < 12; i++) {
                    std::string ii = std::to_string(i);
                    std::string hck = s2 + ii;
                    std::string buf = std::string((s2 == "R") ? "X1Y" : "X0Y") + ii;
                    pp_config[{ctx->id("CLK_HROW_" + s1 + "_R"), ctx->id("CLK_HROW_CK_HCLK_OUT_" + hck),
                               ctx->id("CLK_HROW_CK_MUX_OUT_" + hck)}] = {"BUFHCE.BUFHCE_" + buf + ".IN_USE",
                                                                          "BUFHCE.BUFHCE_" + buf + ".ZINV_CE"};
                }
            }

            for (int i = 0; i < 16; i++) {
                std::string ii = std::to_string(i);
                pp_config[{ctx->id("CLK_BUFG_" + s1 + "_R"), ctx->id("CLK_BUFG_BUFGCTRL" + ii + "_O"),
                           ctx->id("CLK_BUFG_BUFGCTRL" + ii + "_I0")}] = {
                        "BUFGCTRL.BUFGCTRL_X0Y" + ii + ".IN_USE", "BUFGCTRL.BUFGCTRL_X0Y" + ii + ".IS_IGNORE1_INVERTED",
                        "BUFGCTRL.BUFGCTRL_X0Y" + ii + ".ZINV_CE0", "BUFGCTRL.BUFGCTRL_X0Y" + ii + ".ZINV_S0"};
                pp_config[{ctx->id("CLK_BUFG_" + s1 + "_R"), ctx->id("CLK_BUFG_BUFGCTRL" + ii + "_O"),
                           ctx->id("CLK_BUFG_BUFGCTRL" + ii + "_I1")}] = {
                        "BUFGCTRL.BUFGCTRL_X0Y" + ii + ".IN_USE", "BUFGCTRL.BUFGCTRL_X0Y" + ii + ".IS_IGNORE0_INVERTED",
                        "BUFGCTRL.BUFGCTRL_X0Y" + ii + ".ZINV_CE1", "BUFGCTRL.BUFGCTRL_X0Y" + ii + ".ZINV_S1"};
            }
        }

        int rclk_y_to_i[4] = {2, 3, 0, 1};
        for (int y = 0; y < 4; y++) {
            std::string yy = std::to_string(y);
            std::string ii = std::to_string(rclk_y_to_i[y]);
            pp_config[{ctx->id("HCLK_IOI3"), ctx->id("HCLK_IOI_RCLK_OUT" + ii),
                       ctx->id("HCLK_IOI_RCLK_BEFORE_DIV" + ii)}] = {"BUFR_Y" + yy + ".IN_USE",
                                                                     "BUFR_Y" + yy + ".BUFR_DIVIDE.BYPASS"};
            pp_config[{ctx->id("HCLK_IOI"), ctx->id("HCLK_IOI_RCLK_OUT" + ii),
                       ctx->id("HCLK_IOI_RCLK_BEFORE_DIV" + ii)}] = {"BUFR_Y" + yy + ".IN_USE",
                                                                     "BUFR_Y" + yy + ".BUFR_DIVIDE.BYPASS"};
        }

        // FIXME: shouldn't these be in the X-RAY ppips database?
        for (std::string s : {"L", "R"}) {
            for (int i = 0; i < 24; i++) {
                std::string ii = std::to_string(i);
                pp_config[{ctx->id("INT_INTERFACE_" + s), ctx->id("INT_INTERFACE_LOGIC_OUTS_" + s + ii),
                           ctx->id("INT_INTERFACE_LOGIC_OUTS_" + s + "_B" + ii)}];
            }
        }
    }

    void write_pip(PipId pip, NetInfo *net)
    {
        pips_by_tile[pip.tile].push_back(pip);

        auto dst_intent = ctx->wireIntent(ctx->getPipDstWire(pip));
        if (dst_intent == ID_PSEUDO_GND || dst_intent == ID_PSEUDO_VCC)
            return;

        auto &pd = ctx->locInfo(pip).pip_data[pip.index];
        if (pd.flags != PIP_TILE_ROUTING)
            return;

        IdString src = IdString(ctx->locInfo(pip).wire_data[pd.src_index].name);
        IdString dst = IdString(ctx->locInfo(pip).wire_data[pd.dst_index].name);

        PseudoPipKey ppk{IdString(ctx->locInfo(pip).type), dst, src};

        if (pp_config.count(ppk)) {
            auto &pp = pp_config.at(ppk);
            std::string tile_name = get_tile_name(pip.tile);
            for (auto c : pp) {
                if (boost::starts_with(tile_name, "RIOI3_SING")
                    || boost::starts_with(tile_name, "LIOI3_SING")
                    || boost::starts_with(tile_name, "RIOI_SING")) {
                    // Need to flip for top HCLK
                    bool is_top_sing = pip.tile < ctx->getHclkForIoi(pip.tile);
                    if (is_top_sing) {
                        auto y0pos = c.find("Y0");
                        if (y0pos != std::string::npos)
                            c.replace(y0pos, 2, "Y1");
                    }
                }
                out << tile_name << "." << c << std::endl;
            }
            if (!pp.empty())
                last_was_blank = false;
        } else {

            if (pd.extra_data == 1)
                log_warning("Unprocessed route-thru %s.%s.%s\n!", get_tile_name(pip.tile).c_str(),
                            IdString(ctx->locInfo(pip).wire_data[pd.dst_index].name).c_str(ctx),
                            IdString(ctx->locInfo(pip).wire_data[pd.src_index].name).c_str(ctx));

            std::string tile_name = get_tile_name(pip.tile);
            std::string dst_name = IdString(ctx->locInfo(pip).wire_data[pd.dst_index].name).str(ctx);
            std::string src_name = IdString(ctx->locInfo(pip).wire_data[pd.src_index].name).str(ctx);

            if (boost::starts_with(tile_name, "DSP_L") || boost::starts_with(tile_name, "DSP_R")) {
                // FIXME: PPIPs missing for DSPs
                return;
            }
            std::string orig_dst_name = dst_name;
            if (boost::starts_with(tile_name, "RIOI3_SING")
                || boost::starts_with(tile_name, "LIOI3_SING")
                || boost::starts_with(tile_name, "RIOI_SING")) {
                // FIXME: PPIPs missing for SING IOI3s
                if ((src_name.find("IMUX") != std::string::npos || src_name.find("CTRL0") != std::string::npos) &&
                    (dst_name.find("CLK") == std::string::npos))
                    return;
                auto spos = src_name.find("_SING_");
                if (spos != std::string::npos)
                    src_name.erase(spos, 5);
                // Need to flip for top HCLK
                bool is_top_sing = pip.tile < ctx->getHclkForIoi(pip.tile);
                if (is_top_sing) {
                    auto us0pos = dst_name.find("_0");
                    if (us0pos != std::string::npos)
                        dst_name.replace(us0pos, 2, "_1");
                    auto ol0pos = dst_name.find("OLOGIC0");
                    if (ol0pos != std::string::npos) {
                        dst_name.replace(ol0pos, 7, "OLOGIC1");
                        us0pos = src_name.find("_0");
                        if (us0pos != std::string::npos)
                            src_name.replace(us0pos, 2, "_1");
                    }
                }
            }
            //if (tile_name.find("IOI3") != std::string::npos) {
            if (tile_name.find("IOI") != std::string::npos) {
                if (dst_name.find("OCLKB") != std::string::npos && src_name.find("IOI_OCLKM_") != std::string::npos)
                    return; // missing, not sure if really a ppip?
            }

            out << tile_name << ".";
            out << dst_name << ".";
            out << src_name << std::endl;

            //if (tile_name.find("IOI3") != std::string::npos && boost::starts_with(dst_name, "IOI_OCLK_")) {
            if (tile_name.find("IOI") != std::string::npos && boost::starts_with(dst_name, "IOI_OCLK_")) {
                dst_name.insert(dst_name.find("OCLK") + 4, 1, 'M');
                orig_dst_name.insert(dst_name.find("OCLK") + 4, 1, 'M');

                WireId w = ctx->getWireByName(ctx->id(tile_name + "/" + orig_dst_name));
                NPNR_ASSERT(w != WireId());
                if (ctx->getBoundWireNet(w) == nullptr) {
                    out << tile_name << ".";
                    out << dst_name << ".";
                    out << src_name << std::endl;
                }
            }

            last_was_blank = false;
        }
    };

    // Get the set of input signals for a LUT-type cell
    std::vector<IdString> get_inputs(CellInfo *cell)
    {
        IdString type = ctx->id(str_or_default(cell->attrs, ctx->id("X_ORIG_TYPE"), ""));
        if (type == ctx->id("LUT1"))
            return {ctx->id("I0")};
        else if (type == ctx->id("LUT2"))
            return {ctx->id("I0"), ctx->id("I1")};
        else if (type == ctx->id("LUT3"))
            return {ctx->id("I0"), ctx->id("I1"), ctx->id("I2")};
        else if (type == ctx->id("LUT4"))
            return {ctx->id("I0"), ctx->id("I1"), ctx->id("I2"), ctx->id("I3")};
        else if (type == ctx->id("LUT5"))
            return {ctx->id("I0"), ctx->id("I1"), ctx->id("I2"), ctx->id("I3"), ctx->id("I4")};
        else if (type == ctx->id("LUT6"))
            return {ctx->id("I0"), ctx->id("I1"), ctx->id("I2"), ctx->id("I3"), ctx->id("I4"), ctx->id("I5")};
        else if (type == ctx->id("RAMD64E"))
            return {ctx->id("RADR0"), ctx->id("RADR1"), ctx->id("RADR2"),
                    ctx->id("RADR3"), ctx->id("RADR4"), ctx->id("RADR5")};
        else if (type == ctx->id("SRL16E"))
            return {ctx->id("A0"), ctx->id("A1"), ctx->id("A2"), ctx->id("A3")};
        else if (type == ctx->id("SRLC32E"))
            return {ctx->id("A[0]"), ctx->id("A[1]"), ctx->id("A[2]"), ctx->id("A[3]"), ctx->id("A[4]")};
        else if (type == ctx->id("RAMD32"))
            return {ctx->id("RADR0"), ctx->id("RADR1"), ctx->id("RADR2"), ctx->id("RADR3"), ctx->id("RADR4")};
        else
            NPNR_ASSERT_FALSE("unsupported LUT-type cell");
    }

    // Process LUT initialisation
    std::vector<bool> get_lut_init(CellInfo *lut6, CellInfo *lut5)
    {
        std::vector<bool> bits(64, false);

        std::vector<IdString> phys_inputs;
        for (int i = 1; i <= 6; i++)
            phys_inputs.push_back(ctx->id("A" + std::to_string(i)));

        for (int i = 0; i < 2; i++) {
            CellInfo *lut = (i == 1) ? lut5 : lut6;
            if (lut == nullptr)
                continue;
            auto lut_inputs = get_inputs(lut);
            std::unordered_map<int, std::vector<std::string>> phys_to_log;
            std::unordered_map<std::string, int> log_to_bit;
            for (int j = 0; j < int(lut_inputs.size()); j++)
                log_to_bit[lut_inputs[j].str(ctx)] = j;
            for (int j = 0; j < 6; j++) {
                // Get the LUT physical to logical mapping
                phys_to_log[j];
                if (!lut->attrs.count(ctx->id("X_ORIG_PORT_" + phys_inputs[j].str(ctx))))
                    continue;
                std::string orig = lut->attrs.at(ctx->id("X_ORIG_PORT_" + phys_inputs[j].str(ctx))).as_string();
                boost::split(phys_to_log[j], orig, boost::is_any_of(" "));
            }
            int lbound = 0, ubound = 64;
            // Fracturable LUTs
            if (lut5 && lut6) {
                lbound = (i == 1) ? 0 : 32;
                ubound = (i == 1) ? 32 : 64;
            }
            Property init = get_or_default(lut->params, ctx->id("INIT"), Property()).extract(0, 64);
            for (int j = lbound; j < ubound; j++) {
                int log_index = 0;
                for (int k = 0; k < 6; k++) {
                    if ((j & (1 << k)) == 0)
                        continue;
                    for (auto &p2l : phys_to_log[k])
                        log_index |= (1 << log_to_bit[p2l]);
                }
                bits[j] = (init.str.at(log_index) == Property::S1);
            }
        }
        return bits;
    };

    // Return the name for a half-logic-tile
    std::string get_half_name(int half, bool is_m)
    {
        if (is_m)
            return half ? "SLICEL_X1" : "SLICEM_X0";
        else
            return half ? "SLICEL_X1" : "SLICEL_X0";
    }

    // Return the final part of a bel name
    std::string get_bel_name(BelId bel) { return IdString(ctx->locInfo(bel).bel_data[bel.index].name).str(ctx); }

    std::string get_tile_name(int tile) { return ctx->chip_info->tile_insts[tile].name.get(); }

    void write_routing_bel(WireId dst_wire)
    {
        for (auto pip : ctx->getPipsUphill(dst_wire)) {
            if (ctx->getBoundPipNet(pip) != nullptr) {
                auto &pd = ctx->locInfo(pip).pip_data[pip.index];
                std::string belname = IdString(pd.bel).str(ctx);
                std::string pinname = IdString(pd.extra_data).str(ctx);
                bool skip_pinname = false;
                // Ignore modes with no associated bit (X-ray omission??)
                if (belname == "WEMUX" && pinname == "WE")
                    continue;

                if (belname.substr(1) == "DI1MUX") {
                    belname = "DI1MUX";
                }

                if (belname.substr(1) == "CY0") {
                    if (pinname.substr(1) == "5")
                        skip_pinname = true;
                    else
                        continue;
                }

                write_prefix();
                out << belname;
                if (!skip_pinname)
                    out << "." << pinname;
                out << std::endl;
            }
        }
    }

    // Process flipflops in a half-tile
    void write_ffs_config(int tile, int half)
    {
        bool found_ff = false;
        bool is_latch = false;
        bool is_sync = false;
        bool is_clkinv = false;
        bool is_srused = false;
        bool is_ceused = false;
#define SET_CHECK(dst, src)                                                                                            \
    do {                                                                                                               \
        if (found_ff)                                                                                                  \
            NPNR_ASSERT(dst == (src));                                                                                 \
        else                                                                                                           \
            dst = (src);                                                                                               \
    } while (0)
        std::string tname = get_tile_name(tile);

        auto lts = ctx->tileStatus[tile].lts;
        if (lts == nullptr)
            return;

        push(tname);
        push(get_half_name(half, tname.find("CLBLM") != std::string::npos));

        for (int i = 0; i < 4; i++) {
            CellInfo *ff1 = lts->cells[(half << 6) | (i << 4) | BEL_FF];
            CellInfo *ff2 = lts->cells[(half << 6) | (i << 4) | BEL_FF2];
            for (int j = 0; j < 2; j++) {
                CellInfo *ff = (j == 1) ? ff2 : ff1;
                if (ff == nullptr)
                    continue;
                push(get_bel_name(ff->bel));
                bool zrst = false, zinit = false;
                zinit = (int_or_default(ff->params, ctx->id("INIT"), 0) != 1);
                IdString srsig;
                std::string type = str_or_default(ff->attrs, ctx->id("X_ORIG_TYPE"), "");
                if (type == "FDRE") {
                    zrst = true;
                    SET_CHECK(is_latch, false);
                    SET_CHECK(is_sync, true);
                } else if (type == "FDSE") {
                    zrst = false;
                    SET_CHECK(is_latch, false);
                    SET_CHECK(is_sync, true);
                } else if (type == "FDCE") {
                    zrst = true;
                    SET_CHECK(is_latch, false);
                    SET_CHECK(is_sync, false);
                } else if (type == "FDPE") {
                    zrst = false;
                    SET_CHECK(is_latch, false);
                    SET_CHECK(is_sync, false);
                } else {
                    NPNR_ASSERT_FALSE("unsupported FF type");
                }

                write_bit("ZINI", zinit);
                write_bit("ZRST", zrst);

                pop();
                SET_CHECK(is_clkinv, int_or_default(ff->params, ctx->id("IS_C_INVERTED")) == 1);

                NetInfo *sr = get_net_or_empty(ff, ctx->id("SR")), *ce = get_net_or_empty(ff, ctx->id("CE"));

                SET_CHECK(is_srused, sr != nullptr && sr->name != ctx->id("$PACKER_GND_NET"));
                SET_CHECK(is_ceused, ce != nullptr && ce->name != ctx->id("$PACKER_VCC_NET"));

                // Input mux
                write_routing_bel(ctx->getBelPinWire(ff->bel, ctx->id("D")));

                found_ff = true;
            }
        }
        write_bit("LATCH", is_latch);
        write_bit("FFSYNC", is_sync);
        write_bit("CLKINV", is_clkinv);
        write_bit("SRUSEDMUX", is_srused);
        write_bit("CEUSEDMUX", is_ceused);
        pop(2);
    }

    // Get a named wire in the same site as a bel
    WireId get_site_wire(BelId site_bel, std::string name)
    {
        WireId ret;
        auto &l = ctx->locInfo(site_bel);
        auto &bd = l.bel_data[site_bel.index];
        IdString name_id = ctx->id(name);
        for (int i = 0; i < l.num_wires; i++) {
            auto &wd = l.wire_data[i];
            if (wd.site == bd.site && wd.name == name_id.index) {
                ret.tile = site_bel.tile;
                ret.index = i;
                break;
            }
        }
        return ret;
    }

    // Process LUTs and associated functionality in a half
    void write_luts_config(int tile, int half)
    {
        bool wa7_used = false, wa8_used = false;

        std::string tname = get_tile_name(tile);
        bool is_mtile = tname.find("CLBLM") != std::string::npos;
        bool is_slicem = is_mtile && (half == 0);

        auto lts = ctx->tileStatus[tile].lts;
        if (lts == nullptr)
            return;

        push(tname);
        push(get_half_name(half, is_mtile));

        BelId bel_in_half =
                ctx->getBelByLocation(Loc(tile % ctx->chip_info->width, tile / ctx->chip_info->width, half << 6));

        for (int i = 0; i < 4; i++) {
            CellInfo *lut6 = lts->cells[(half << 6) | (i << 4) | BEL_6LUT];
            CellInfo *lut5 = lts->cells[(half << 6) | (i << 4) | BEL_5LUT];
            // Write LUT initialisation
            if (lut6 != nullptr || lut5 != nullptr) {
                std::string lutname = std::string("") + ("ABCD"[i]) + std::string("LUT");
                push(lutname);
                write_vector("INIT[63:0]", get_lut_init(lut6, lut5));

                // Write LUT mode config
                bool is_small = false, is_ram = false, is_srl = false;
                for (int j = 0; j < 2; j++) {
                    CellInfo *lut = (j == 1) ? lut5 : lut6;
                    if (lut == nullptr)
                        continue;
                    std::string type = str_or_default(lut->attrs, ctx->id("X_ORIG_TYPE"));
                    if (type == "RAMD64E" || type == "RAMS64E") {
                        is_ram = true;
                    } else if (type == "RAMD32" || type == "RAMS32") {
                        is_ram = true;
                        is_small = true;
                    } else if (type == "SRL16E") {
                        is_srl = true;
                        is_small = true;
                    } else if (type == "SRLC32E") {
                        is_srl = true;
                    }
                    wa7_used |= (get_net_or_empty(lut, ctx->id("WA7")) != nullptr);
                    wa8_used |= (get_net_or_empty(lut, ctx->id("WA8")) != nullptr);
                }
                if (is_slicem && i != 3) {
                    write_routing_bel(
                            get_site_wire(bel_in_half, std::string("") + ("ABCD"[i]) + std::string("DI1MUX_OUT")));
                }
                write_bit("SMALL", is_small);
                write_bit("RAM", is_ram);
                write_bit("SRL", is_srl);
                pop();
            }
            write_routing_bel(get_site_wire(bel_in_half, std::string("") + ("ABCD"[i]) + std::string("MUX")));
        }
        write_bit("WA7USED", wa7_used);
        write_bit("WA8USED", wa8_used);
        if (is_slicem)
            write_routing_bel(get_site_wire(bel_in_half, "WEMUX_OUT"));

        pop(2);
    }

    void write_carry_config(int tile, int half)
    {
        std::string tname = get_tile_name(tile);
        bool is_mtile = tname.find("CLBLM") != std::string::npos;

        auto lts = ctx->tileStatus[tile].lts;
        if (lts == nullptr)
            return;

        CellInfo *carry = lts->cells[half << 6 | BEL_CARRY4];
        if (carry == nullptr)
            return;

        push(tname);
        push(get_half_name(half, is_mtile));

        write_routing_bel(get_site_wire(carry->bel, "PRECYINIT_OUT"));
        if (get_net_or_empty(carry, ctx->id("CIN")) != nullptr)
            write_bit("PRECYINIT.CIN");
        push("CARRY4");
        for (char c : {'A', 'B', 'C', 'D'})
            write_routing_bel(get_site_wire(carry->bel, std::string("") + c + std::string("CY0_OUT")));
        pop(3);
    }

    void write_logic()
    {
        std::set<int> used_logic_tiles;
        for (auto &cell : ctx->cells) {
            if (ctx->isLogicTile(cell.second->bel))
                used_logic_tiles.insert(cell.second->bel.tile);
        }
        for (int tile : used_logic_tiles) {
            write_luts_config(tile, 0);
            write_luts_config(tile, 1);
            write_ffs_config(tile, 0);
            write_ffs_config(tile, 1);
            write_carry_config(tile, 0);
            write_carry_config(tile, 1);
            blank();
        }
    }

    void write_routing()
    {
        get_pseudo_pip_data();
        for (auto net : sorted(ctx->nets)) {
            NetInfo *ni = net.second;
            for (auto &w : ni->wires) {
                if (w.second.pip != PipId())
                    write_pip(w.second.pip, ni);
            }
            blank();
        }
    }

    struct BankIoConfig
    {
        bool stepdown = false;
        bool vref = false;
    };

    std::unordered_map<int, BankIoConfig> ioconfig_by_hclk;

    void write_io_config(CellInfo *pad)
    {
        NetInfo *pad_net = get_net_or_empty(pad, ctx->id("PAD"));
        NPNR_ASSERT(pad_net != nullptr);
        std::string iostandard = str_or_default(pad->attrs, ctx->id("IOSTANDARD"), "LVCMOS33");
        std::string pulltype = str_or_default(pad->attrs, ctx->id("PULLTYPE"), "NONE");
        std::string slew = str_or_default(pad->attrs, ctx->id("SLEW"), "SLOW");

        Loc ioLoc = ctx->getSiteLocInTile(pad->bel);
        bool is_output = false, is_input = false;
        if (pad_net->driver.cell != nullptr)
            is_output = true;
        for (auto &usr : pad_net->users)
            if (usr.cell->type.str(ctx).find("INBUF") != std::string::npos)
                is_input = true;
        std::string tile = get_tile_name(pad->bel.tile);
        push(tile);

        bool is_riob18 = boost::starts_with(tile, "RIOB18_");
        bool is_sing = tile.find("_SING_") != std::string::npos;
        bool is_top_sing = pad->bel.tile < ctx->getHclkForIob(pad->bel);
        bool is_stepdown = false;

        auto yLoc = is_sing ? (is_top_sing ? 1 : 0) : (1 - ioLoc.y);
        push("IOB_Y" + std::to_string(yLoc));

        bool diff = false;
        if (boost::starts_with(iostandard, "DIFF_") || iostandard == "LVDS") {
            diff = true;
            iostandard.erase(0, 5);
        }

        int hclk = ctx->getHclkForIob(pad->bel);

        if (is_output) {
            // DRIVE
            if (iostandard == "LVCMOS33" || iostandard == "LVTTL") {
                if (!is_riob18)
                    write_bit("LVCMOS33_LVTTL.DRIVE.I12_I16");
                else
                    log_error("high performance banks (RIOB18) do not support IO standard %s\n", iostandard.c_str());
            }

            if (is_riob18) {
                if ((iostandard == "LVCMOS18" || iostandard == "LVCMOS15"))
                    write_bit("LVCMOS15_LVCMOS18.DRIVE.I12_I16_I2_I4_I6_I8");
                else if (iostandard == "LVCMOS12")
                    write_bit("LVCMOS12.DRIVE.I2_I4_I6_I8");
<<<<<<< HEAD
                //else if (iostandard == "SSTL15")
                    //write_bit("SSTL15.DRIVE.I_FIXED");
=======
                else if (iostandard == "SSTL15")
                    write_bit("SSTL15.DRIVE.I_FIXED");
>>>>>>> 1da3d39f
                else if (iostandard == "LVDS")
                    write_bit("LVDS.DRIVE.I_FIXED");
            }
            else if (iostandard == "LVCMOS15" || iostandard == "SSTL15")
                write_bit("LVCMOS15_SSTL15.DRIVE.I16_I_FIXED");

            if (iostandard == "SSTL135")
                write_bit("SSTL135.DRIVE.I_FIXED");

            // SLEW
            if (is_riob18 && slew == "SLOW") {
                if (iostandard == "SSTL135")
                    write_bit("SSTL135.SLEW.SLOW");
                else if (iostandard == "SSTL15")
                    write_bit("SSTL15.SLEW.SLOW");
                else
                    write_bit("LVCMOS12_LVCMOS15_LVCMOS18.SLEW.SLOW");
            } else if (slew == "SLOW")
                write_bit("LVCMOS12_LVCMOS15_LVCMOS18_LVCMOS25_LVCMOS33_LVTTL_SSTL135_SSTL15.SLEW.SLOW");
            else if (is_riob18)
                write_bit(iostandard + ".SLEW.FAST");
            else if (iostandard == "SSTL135" || iostandard == "SSTL15")
                write_bit("SSTL135_SSTL15.SLEW.FAST");
            else
                write_bit("LVCMOS12_LVCMOS15_LVCMOS18_LVCMOS25_LVCMOS33_LVTTL.SLEW.FAST");

            if (!is_riob18 & diff)
                write_bit("OUT_DIFF");
        }

        if (is_input) {
            if (!diff) {
                if (iostandard == "LVCMOS33" || iostandard == "LVTTL" || iostandard == "LVCMOS25") {
                    if (!is_riob18)
                        write_bit("LVCMOS25_LVCMOS33_LVTTL.IN");
                    else
                        log_error("high performance banks (RIOB18) do not support IO standard %s\n", iostandard.c_str());
                }

                if (!is_riob18 && (iostandard == "SSTL135" || iostandard == "SSTL15")) {
                    ioconfig_by_hclk[hclk].vref = true;
                    write_bit("SSTL135_SSTL15.IN");
                    if (pad->attrs.count(ctx->id("IN_TERM")))
                        write_bit("IN_TERM." + pad->attrs.at(ctx->id("IN_TERM")).as_string());
                }

                if (iostandard == "LVCMOS12" || iostandard == "LVCMOS15" || iostandard == "LVCMOS18") {
                    write_bit("LVCMOS12_LVCMOS15_LVCMOS18.IN");
                }
            } else /* diff */ {
                if (is_riob18) {
                    // vivado generates these bits only for Y0 of a diff pair
                    if (yLoc == 0) {
                        write_bit("LVDS_SSTL12_SSTL135_SSTL15.IN_DIFF");
<<<<<<< HEAD
                        if (iostandard == "LVDS" || boost::contains(iostandard, "SSTL"))
                            write_bit("LVDS.IN_USE");
=======
                        // vivado sets this also for DIFF_SSTL
                        write_bit("LVDS.IN_USE");
>>>>>>> 1da3d39f
                    }
                } else {
                    write_bit("LVDS_25_SSTL135_SSTL15.IN_DIFF");
                }

                if (pad->attrs.count(ctx->id("IN_TERM")))
                    write_bit("IN_TERM." + pad->attrs.at(ctx->id("IN_TERM")).as_string());
            }

            // IN_ONLY
            if (!is_output) {
                if (is_riob18) {
                    // vivado also sets this bit for DIFF_SSTL
                    if (diff && (yLoc == 0))
                        write_bit("LVDS.IN_ONLY");
                    else
                        write_bit("LVCMOS12_LVCMOS15_LVCMOS18_SSTL12_SSTL135_SSTL15.IN_ONLY");
                } else
                    write_bit("LVCMOS12_LVCMOS15_LVCMOS18_LVCMOS25_LVCMOS33_LVDS_25_LVTTL_SSTL135_SSTL15_TMDS_33.IN_ONLY");
            }
        }

        if (!is_riob18 && (iostandard == "LVCMOS12" || iostandard == "LVCMOS15" || iostandard == "LVCMOS18" ||
                           iostandard == "SSTL135"  || iostandard == "SSTL15" )) {
            write_bit("LVCMOS12_LVCMOS15_LVCMOS18_SSTL135_SSTL15.STEPDOWN");
            ioconfig_by_hclk[hclk].stepdown = true;
            is_stepdown = true;
        }

<<<<<<< HEAD

        if (is_riob18 && (is_input || is_output) && (boost::contains(iostandard, "SSTL") || iostandard == "LVDS")) {
            if (((yLoc == 0) && (iostandard == "LVDS")) ||
                boost::contains(iostandard, "SSTL")) {
                // TODO: I get bit conflicts with this, it seems to work anyway. Test more.
                //write_bit("LVDS.IN_USE");
            }
        }

        if (is_input && is_output && !diff && yLoc == 1) {
            if (is_riob18 && boost::starts_with(iostandard, "SSTL"))
                write_bit("SSTL12_SSTL135_SSTL15.IN");
        }

=======
        if (is_input && is_output && yLoc == 1)
            write_bit("INOUT");

        if (is_riob18 && (is_input || is_output) && !diff && (boost::contains(iostandard, "SSTL") || iostandard == "LVDS")) {
            if (((yLoc == 0) && (iostandard == "LVDS")) ||
                boost::contains(iostandard, "SSTL")) {
                write_bit(iostandard + ".IN_USE");
            }
        }

>>>>>>> 1da3d39f
        write_bit("PULLTYPE." + pulltype);
        pop(); // IOB_YN

        std::string site = ctx->getBelSite(pad->bel);
        std::string belname;
        BelId inv;

        if (is_riob18)
            inv = ctx->getBelByName(ctx->id(site + "/IOB18S/O_ININV"));
        else
            inv = ctx->getBelByName(ctx->id(site + "/IOB33S/O_ININV"));

        if (inv != BelId() && ctx->getBoundBelCell(inv) != nullptr)
            write_bit("OUT_DIFF");

        if (is_stepdown && !is_sing)
            write_bit("IOB_Y" + std::to_string(ioLoc.y) + ".LVCMOS12_LVCMOS15_LVCMOS18_SSTL135_SSTL15.STEPDOWN");

        pop(); // tile
    }

    void write_iol_config(CellInfo *ci)
    {
        std::string tile = get_tile_name(ci->bel.tile);
        push(tile);
        bool is_sing = tile.find("_SING_") != std::string::npos;
        bool is_top_sing = ci->bel.tile < ctx->getHclkForIoi(ci->bel.tile);

        std::string site = ctx->getBelSite(ci->bel);
        std::string sitetype = site.substr(0, site.find('_'));
        Loc siteloc = ctx->getSiteLocInTile(ci->bel);
        push(sitetype + "_Y" + std::to_string(is_sing ? (is_top_sing ? 1 : 0) : (1 - siteloc.y)));
        if (ci->type == ctx->id("OSERDESE2_OSERDESE2")) {
            write_bit("ODDR.DDR_CLK_EDGE.SAME_EDGE");
            write_bit("ODDR.SRUSED");
            write_bit("ODDR_TDDR.IN_USE");
            write_bit("OQUSED", get_net_or_empty(ci, ctx->id("OQ")) != nullptr);
            write_bit("ZINV_CLK", !bool_or_default(ci->params, ctx->id("IS_CLK_INVERTED"), false));
            for (std::string t : {"T1", "T2", "T3", "T4"})
                write_bit("ZINV_" + t, (get_net_or_empty(ci, ctx->id(t)) != nullptr || t == "T1") &&
                                               !bool_or_default(ci->params, ctx->id("IS_" + t + "_INVERTED"), false));
            for (std::string d : {"D1", "D2", "D3", "D4", "D5", "D6", "D7", "D8"})
                write_bit("IS_" + d + "_INVERTED",
                          bool_or_default(ci->params, ctx->id("IS_" + d + "_INVERTED"), false));
            write_bit("ZINIT_OQ", !bool_or_default(ci->params, ctx->id("INIT_OQ"), false));
            write_bit("ZINIT_TQ", !bool_or_default(ci->params, ctx->id("INIT_TQ"), false));
            write_bit("ZSRVAL_OQ", !bool_or_default(ci->params, ctx->id("SRVAL_OQ"), false));
            write_bit("ZSRVAL_TQ", !bool_or_default(ci->params, ctx->id("SRVAL_TQ"), false));

            push("OSERDES");
            write_bit("IN_USE");
            std::string type = str_or_default(ci->params, ctx->id("DATA_RATE_OQ"), "BUF");
            write_bit(std::string("DATA_RATE_OQ.") + ((get_net_or_empty(ci, ctx->id("OQ")) != nullptr) ? type : "BUF"));
            write_bit(std::string("DATA_RATE_TQ.") +
                      ((get_net_or_empty(ci, ctx->id("TQ")) != nullptr)
                               ? str_or_default(ci->params, ctx->id("DATA_RATE_TQ"), "BUF")
                               : "BUF"));
            int width = int_or_default(ci->params, ctx->id("DATA_WIDTH"), 8);
#if 0
            write_bit("DATA_WIDTH.W" + std::to_string(width));
            if (type == "DDR" && (width == 6 || width == 8)) {
                write_bit("DATA_WIDTH.DDR.W6_8");
                write_bit("DATA_WIDTH.SDR.W2_4_5_6");
            } else if (type == "SDR" && (width == 2 || width == 4 || width == 5 || width == 6)) {
                write_bit("DATA_WIDTH.SDR.W2_4_5_6");
            }
#else
            if (type == "DDR")
            write_bit("DATA_WIDTH.DDR.W" + std::to_string(width));
        else if (type == "SDR")
            write_bit("DATA_WIDTH.SDR.W" + std::to_string(width));
        else
            write_bit("DATA_WIDTH.W" + std::to_string(width));
#endif
            write_bit("SRTYPE.SYNC");
            write_bit("TSRTYPE.SYNC");
            pop();
        } else if (ci->type == ctx->id("ISERDESE2_ISERDESE2")) {
            std::string data_rate = str_or_default(ci->params, ctx->id("DATA_RATE"));
            write_bit("IDDR_OR_ISERDES.IN_USE");
            if (data_rate == "DDR") write_bit("IDDR.IN_USE");
            write_bit("IFF.DDR_CLK_EDGE.OPPOSITE_EDGE");
            write_bit("IFF.SRTYPE.SYNC");
            for (int i = 1; i <= 4; i++) {
                write_bit("IFF.ZINIT_Q" + std::to_string(i),
                          !bool_or_default(ci->params, ctx->id("INIT_Q" + std::to_string(i)), false));
                write_bit("IFF.ZSRVAL_Q" + std::to_string(i),
                          !bool_or_default(ci->params, ctx->id("SRVAL_Q" + std::to_string(i)), false));
            }
            write_bit("IFF.ZINV_C", !bool_or_default(ci->params, ctx->id("IS_CLK_INVERTED"), false));
            write_bit("IFF.ZINV_OCLK", !bool_or_default(ci->params, ctx->id("IS_OCLK_INVERTED"), false));

            std::string iobdelay = str_or_default(ci->params, ctx->id("IOBDELAY"), "NONE");
            write_bit("IFFDELMUXE3.P0", (iobdelay == "IFD"));
            write_bit("ZINV_D", !bool_or_default(ci->params, ctx->id("IS_D_INVERTED"), false) && (iobdelay != "IFD"));

            push("ISERDES");
            write_bit("IN_USE");
            int width = int_or_default(ci->params, ctx->id("DATA_WIDTH"), 8);
            std::string mode = str_or_default(ci->params, ctx->id("INTERFACE_TYPE"), "NETWORKING");
            std::string rate = str_or_default(ci->params, ctx->id("DATA_RATE"), "DDR");
            write_bit(mode + "." + rate + ".W" + std::to_string(width));
            write_bit("MODE." + str_or_default(ci->params, ctx->id("SERDES_MODE"), "MASTER"));
            write_bit("NUM_CE.N" + std::to_string(int_or_default(ci->params, ctx->id("NUM_CE"), 1)));
            pop();
        } else if (ci->type == ctx->id("IDELAYE2_IDELAYE2")) {
            write_bit("IN_USE");
            write_bit("CINVCTRL_SEL", str_or_default(ci->params, ctx->id("CINVCTRL_SEL"), "FALSE") == "TRUE");
            write_bit("PIPE_SEL", str_or_default(ci->params, ctx->id("PIPE_SEL"), "FALSE") == "TRUE");
            write_bit("HIGH_PERFORMANCE_MODE",
                      str_or_default(ci->params, ctx->id("HIGH_PERFORMANCE_MODE"), "FALSE") == "TRUE");
            write_bit("DELAY_SRC_" + str_or_default(ci->params, ctx->id("DELAY_SRC"), "IDATAIN"));
            write_bit("IDELAY_TYPE_" + str_or_default(ci->params, ctx->id("IDELAY_TYPE"), "FIXED"));
            write_int_vector("IDELAY_VALUE[4:0]", int_or_default(ci->params, ctx->id("IDELAY_VALUE"), 0), 5, false);
            write_int_vector("ZIDELAY_VALUE[4:0]", int_or_default(ci->params, ctx->id("IDELAY_VALUE"), 0), 5, true);
            write_bit("IS_DATAIN_INVERTED", bool_or_default(ci->params, ctx->id("IS_DATAIN_INVERTED"), false));
            write_bit("IS_IDATAIN_INVERTED", bool_or_default(ci->params, ctx->id("IS_IDATAIN_INVERTED"), false));
        } else {
            NPNR_ASSERT_FALSE("unsupported IOLOGIC");
        }
        pop(2);
    }

    void write_io()
    {
        for (auto cell : sorted(ctx->cells)) {
            CellInfo *ci = cell.second;
            if (ci->type == ctx->id("PAD")) {
                write_io_config(ci);
                blank();
            } else if (ci->type == ctx->id("OSERDESE2_OSERDESE2") || ci->type == ctx->id("ISERDESE2_ISERDESE2") ||
                       ci->type == ctx->id("IDELAYE2_IDELAYE2")) {
                write_iol_config(ci);
                blank();
            }
        }
        for (auto &hclk : ioconfig_by_hclk) {
            push(get_tile_name(hclk.first));
            write_bit("STEPDOWN", hclk.second.stepdown);
            write_bit("VREF.V_675_MV", hclk.second.vref);
            pop();
        }
    }

    std::vector<std::string> used_wires_starting_with(int tile, const std::string &prefix, bool is_source)
    {
        std::vector<std::string> wires;
        if (!pips_by_tile.count(tile))
            return wires;
        for (auto pip : pips_by_tile[tile]) {
            auto &pd = ctx->locInfo(pip).pip_data[pip.index];
            int wire_index = is_source ? pd.src_index : pd.dst_index;
            std::string wire = IdString(ctx->locInfo(pip).wire_data[wire_index].name).str(ctx);
            if (boost::starts_with(wire, prefix))
                wires.push_back(wire);
        }
        return wires;
    }

    void write_clocking()
    {
        auto tt = ctx->getTilesAndTypes();
        std::string name, type;

        std::set<std::string> all_gclk;
        std::unordered_map<int, std::set<std::string>> hclk_by_row;

        for (auto cell : sorted(ctx->cells)) {
            CellInfo *ci = cell.second;
            if (ci->type == ctx->id("BUFGCTRL")) {
                push(get_tile_name(ci->bel.tile));
                auto xy = ctx->getSiteLocInTile(ci->bel);
                push("BUFGCTRL.BUFGCTRL_X" + std::to_string(xy.x) + "Y" + std::to_string(xy.y));
                write_bit("IN_USE");
                write_bit("INIT_OUT", bool_or_default(ci->params, ctx->id("INIT_OUT")));
                write_bit("IS_IGNORE0_INVERTED", bool_or_default(ci->params, ctx->id("IS_IGNORE0_INVERTED")));
                write_bit("IS_IGNORE1_INVERTED", bool_or_default(ci->params, ctx->id("IS_IGNORE1_INVERTED")));
                write_bit("ZINV_CE0", !bool_or_default(ci->params, ctx->id("IS_CE0_INVERTED")));
                write_bit("ZINV_CE1", !bool_or_default(ci->params, ctx->id("IS_CE1_INVERTED")));
                write_bit("ZINV_S0", !bool_or_default(ci->params, ctx->id("IS_S0_INVERTED")));
                write_bit("ZINV_S1", !bool_or_default(ci->params, ctx->id("IS_S1_INVERTED")));
                pop(2);
            } else if (ci->type == ctx->id("PLLE2_ADV_PLLE2_ADV")) {
                write_pll(ci);
            }
            blank();
        }

        for (int tile = 0; tile < int(tt.size()); tile++) {
            std::tie(name, type) = tt.at(tile);
            push(name);
            if (type == "HCLK_L" || type == "HCLK_R" || type == "HCLK_L_BOT_UTURN" || type == "HCLK_R_BOT_UTURN") {
                auto used_sources = used_wires_starting_with(tile, "HCLK_CK_", true);
                push("ENABLE_BUFFER");
                for (auto s : used_sources) {
                    if (s.find("BUFHCLK") != std::string::npos) {
                        write_bit(s);
                        hclk_by_row[tile / ctx->chip_info->width].insert(s.substr(s.find("BUFHCLK")));
                    }
                }
                pop();
            } else if (boost::starts_with(type, "CLK_HROW")) {
                auto used_gclk = used_wires_starting_with(tile, "CLK_HROW_R_CK_GCLK", true);
                auto used_ck_in = used_wires_starting_with(tile, "CLK_HROW_CK_IN", true);
                for (auto s : used_gclk) {
                    write_bit(s + "_ACTIVE");
                    all_gclk.insert(s.substr(s.find("GCLK")));
                }
                for (auto s : used_ck_in) {
                    if (s.find("HROW_CK_INT") != std::string::npos)
                        continue;
                    write_bit(s + "_ACTIVE");
                }
            } else if (boost::starts_with(type, "HCLK_CMT")) {
                auto used_ccio = used_wires_starting_with(tile, "HCLK_CMT_CCIO", true);
                for (auto s : used_ccio) {
                    write_bit(s + "_ACTIVE");
                    write_bit(s + "_USED");
                }
                auto used_hclk = used_wires_starting_with(tile, "HCLK_CMT_CK_", true);
                for (auto s : used_hclk) {
                    if (s.find("BUFHCLK") != std::string::npos) {
                        write_bit(s + "_USED");
                        hclk_by_row[tile / ctx->chip_info->width].insert(s.substr(s.find("BUFHCLK")));
                    }
                }
            }
            pop();
            blank();
        }

        for (int tile = 0; tile < int(tt.size()); tile++) {
            std::tie(name, type) = tt.at(tile);
            push(name);
            if (type == "CLK_BUFG_REBUF") {
                for (auto &gclk : all_gclk) {
                    write_bit(gclk + "_ENABLE_ABOVE");
                    write_bit(gclk + "_ENABLE_BELOW");
                }
            } else if (boost::starts_with(type, "HCLK_CMT")) {
                for (auto &hclk : hclk_by_row[tile / ctx->chip_info->width]) {
                    write_bit("HCLK_CMT_CK_" + hclk + "_USED");
                }
            }
            pop();
            blank();
        }
    }

    void write_bram_width(CellInfo *ci, const std::string &name, bool is_36, bool is_y1)
    {
        int width = int_or_default(ci->params, ctx->id(name), 0);
        if (width == 0)
            return;
        int actual_width = width;
        if (is_36) {
            if (width == 1)
                actual_width = 1;
            else
                actual_width = width / 2;
        }
        if (((is_36 && width == 72) || (is_y1 && actual_width == 36)) && name == "READ_WIDTH_A") {
            write_bit(name + "_18");
        }
        if (actual_width == 36) {
            write_bit("SDP_" + name.substr(0, name.length() - 2) + "_36");
            if (name.find("WRITE") == 0) {
                write_bit(name.substr(0, name.size() - 1) + "A_18");
                write_bit(name.substr(0, name.size() - 1) + "B_18");
            } else if (name.find("READ") == 0) {
                write_bit(name.substr(0, name.size() - 1) + "B_18");
            }
        } else {
            write_bit(name + "_" + std::to_string(actual_width));
        }
    }

    void write_bram_init(int half, CellInfo *ci, bool is_36)
    {
        for (std::string mode : {"", "P"}) {
            for (int i = 0; i < (mode == "P" ? 8 : 64); i++) {
                bool has_init = false;
                std::vector<bool> init_data(256, false);
                if (is_36) {
                    for (int j = 0; j < 2; j++) {
                        IdString param = ctx->id(stringf("INIT%s_%02X", mode.c_str(), i * 2 + j));
                        if (ci->params.count(param)) {
                            auto &init0 = ci->params.at(param);
                            has_init = true;
                            for (int k = half; k < 256; k += 2) {
                                if (k >= int(init0.str.size()))
                                    break;
                                init_data[j * 128 + (k / 2)] = init0.str[k] == Property::S1;
                            }
                        }
                    }
                } else {
                    IdString param = ctx->id(stringf("INIT%s_%02X", mode.c_str(), i));
                    if (ci->params.count(param)) {
                        auto &init = ci->params.at(param);
                        has_init = true;
                        for (int k = 0; k < 256; k++) {
                            if (k >= int(init.str.size()))
                                break;
                            init_data[k] = init.str[k] == Property::S1;
                        }
                    }
                }
                if (has_init)
                    write_vector(stringf("INIT%s_%02X[255:0]", mode.c_str(), i), init_data);
            }
        }
    }

    void write_bram_half(int tile, int half, CellInfo *ci)
    {
        push(get_tile_name(tile));
        push("RAMB18_Y" + std::to_string(half));
        if (ci != nullptr) {
            bool is_36 = ci->type == id_RAMB36E1_RAMB36E1;
            write_bit("IN_USE");
            write_bram_width(ci, "READ_WIDTH_A", is_36, half == 1);
            write_bram_width(ci, "READ_WIDTH_B", is_36, half == 1);
            write_bram_width(ci, "WRITE_WIDTH_A", is_36, half == 1);
            write_bram_width(ci, "WRITE_WIDTH_B", is_36, half == 1);
            write_bit("DOA_REG", bool_or_default(ci->params, ctx->id("DOA_REG"), false));
            write_bit("DOB_REG", bool_or_default(ci->params, ctx->id("DOB_REG"), false));
            for (auto &invpin : invertible_pins[ctx->id(ci->attrs[ctx->id("X_ORIG_TYPE")].as_string())])
                write_bit("ZINV_" + invpin.str(ctx),
                          !bool_or_default(ci->params, ctx->id("IS_" + invpin.str(ctx) + "_INVERTED"), false));
            for (auto wrmode : {"WRITE_MODE_A", "WRITE_MODE_B"}) {
                std::string mode = str_or_default(ci->params, ctx->id(wrmode), "WRITE_FIRST");
                if (mode != "WRITE_FIRST")
                    write_bit(std::string(wrmode) + "_" + mode);
            }
            write_vector("ZINIT_A[17:0]", std::vector<bool>(18, true));
            write_vector("ZINIT_B[17:0]", std::vector<bool>(18, true));
            write_vector("ZSRVAL_A[17:0]", std::vector<bool>(18, true));
            write_vector("ZSRVAL_B[17:0]", std::vector<bool>(18, true));

            write_bram_init(half, ci, is_36);
        }
        pop();
        if (half == 0) {
            auto used_rdaddrcasc = used_wires_starting_with(tile, "BRAM_CASCOUT_ADDRARDADDR", false);
            auto used_wraddrcasc = used_wires_starting_with(tile, "BRAM_CASCOUT_ADDRBWRADDR", false);
            write_bit("CASCOUT_ARD_ACTIVE", !used_rdaddrcasc.empty());
            write_bit("CASCOUT_BWR_ACTIVE", !used_wraddrcasc.empty());
        }
        pop();
    }

    void write_bram()
    {
        auto tt = ctx->getTilesAndTypes();
        std::string name, type;
        for (int tile = 0; tile < int(tt.size()); tile++) {
            std::tie(name, type) = tt.at(tile);
            if (type == "BRAM_L" || type == "BRAM_R") {
                CellInfo *l = nullptr, *u = nullptr;
                auto bts = ctx->tileStatus[tile].bts;
                if (bts != nullptr) {
                    if (bts->cells[BEL_RAM36] != nullptr) {
                        l = bts->cells[BEL_RAM36];
                        u = bts->cells[BEL_RAM36];
                    } else {
                        l = bts->cells[BEL_RAM18_L];
                        u = bts->cells[BEL_RAM18_U];
                    }
                }
                write_bram_half(tile, 0, l);
                write_bram_half(tile, 1, u);
                blank();
            }
        }
    }

    double float_or_default(CellInfo *ci, const std::string &name, double def)
    {
        IdString p = ctx->id(name);
        if (!ci->params.count(p))
            return def;
        auto &prop = ci->params.at(p);
        if (prop.is_string)
            return std::stod(prop.as_string());
        else
            return prop.as_int64();
    }

    void write_pll_clkout(const std::string &name, CellInfo *ci)
    {
        // FIXME: variable duty cycle
        int high = 1, low = 1, phasemux = 0, delaytime = 0, frac = 0;
        bool no_count = false, edge = false;
        double divide = float_or_default(ci, name + ((name == "CLKFBOUT") ? "_MULT" : "_DIVIDE"), 1);
        double phase = float_or_default(ci, name + "_PHASE", 1);
        if (divide <= 1) {
            no_count = true;
        } else {
            high = floor(divide / 2);
            low = int(floor(divide) - high);
            if (high != low)
                edge = true;
            if (name == "CLKOUT1" || name == "CLKFBOUT")
                frac = floor(divide * 8) - floor(divide) * 8;
            int phase_eights = floor((phase / 360) * divide * 8);
            phasemux = phase_eights % 8;
            delaytime = phase_eights / 8;
        }
        bool used = false;
        if (name == "DIVCLK" || name == "CLKFBOUT") {
            used = true;
        } else {
            used = get_net_or_empty(ci, ctx->id(name)) != nullptr;
        }
        if (name == "DIVCLK") {
            write_int_vector("DIVCLK_DIVCLK_HIGH_TIME[5:0]", high, 6);
            write_int_vector("DIVCLK_DIVCLK_LOW_TIME[5:0]", low, 6);
            write_bit("DIVCLK_DIVCLK_EDGE[0]", edge);
            write_bit("DIVCLK_DIVCLK_NO_COUNT[0]", no_count);
        } else if (used) {
            write_bit(name + "_CLKOUT1_OUTPUT_ENABLE[0]");
            write_int_vector(name + "_CLKOUT1_HIGH_TIME[5:0]", high, 6);
            write_int_vector(name + "_CLKOUT1_LOW_TIME[5:0]", low, 6);
            write_int_vector(name + "_CLKOUT1_PHASE_MUX[2:0]", phasemux, 3);
            write_bit(name + "_CLKOUT2_EDGE[0]", edge);
            write_bit(name + "_CLKOUT2_NO_COUNT[0]", no_count);
            write_int_vector(name + "_CLKOUT2_DELAY_TIME[5:0]", delaytime, 6);
            if (frac != 0) {
                write_bit(name + "_CLKOUT2_FRAC_EN[0]", edge);
                write_int_vector(name + "_CLKOUT2_FRAC[2:0]", frac, 3);
            }
        }
    }

    void write_pll(CellInfo *ci)
    {
        push(get_tile_name(ci->bel.tile));
        push("PLLE2_ADV");
        write_bit("IN_USE");
        // FIXME: should be INV not ZINV (XRay error?)
        write_bit("ZINV_PWRDWN", bool_or_default(ci->params, ctx->id("IS_PWRDWN_INVERTED"), false));
        write_bit("ZINV_RST", bool_or_default(ci->params, ctx->id("IS_RST_INVERTED"), false));
        write_bit("INV_CLKINSEL", bool_or_default(ci->params, ctx->id("IS_CLKINSEL_INVERTED"), false));
        write_pll_clkout("DIVCLK", ci);
        write_pll_clkout("CLKFBOUT", ci);
        write_pll_clkout("CLKOUT0", ci);
        write_pll_clkout("CLKOUT1", ci);
        write_pll_clkout("CLKOUT2", ci);
        write_pll_clkout("CLKOUT3", ci);
        write_pll_clkout("CLKOUT4", ci);
        write_pll_clkout("CLKOUT5", ci);

        std::string comp = str_or_default(ci->params, ctx->id("COMPENSATION"), "INTERNAL");
        push("COMPENSATION");
        if (comp == "INTERNAL") {
            // write_bit("INTERNAL");
            write_bit("Z_ZHOLD_OR_CLKIN_BUF");
        } else {
            NPNR_ASSERT_FALSE("unsupported compensation type");
        }
        pop();

        // FIXME: should these be calculated somehow?
        write_int_vector("FILTREG1_RESERVED[11:0]", 0x8, 12);
        write_int_vector("LKTABLE[39:0]", 0xB5BE8FA401ULL, 40);
        write_bit("LOCKREG3_RESERVED[0]");
        write_int_vector("TABLE[9:0]", 0x3B4, 10);
        pop(2);
    }

    void write_dsp_cell(CellInfo *ci)
    {
        push(get_tile_name(ci->bel.tile));
        push("DSP48");
        auto xy = ctx->getSiteLocInTile(ci->bel);
        push("DSP_" + std::to_string(xy.y));
        // FIXME: waiting for proper DSP48E1 docs in xray, this is
        // enough for minimal combinational DSPs
        write_bit("ZALUMODEREG[0]");
        write_bit("ZCARRYINREG[0]");
        write_bit("ZCARRYINSELREG[0]");
        write_bit("ZINMODEREG[0]");
        write_bit("ZMREG[0]");
        write_bit("ZOPMODEREG[0]");
        write_bit("ZPREG[0]");
        write_bit("USE_DPORT[0]", str_or_default(ci->params, ctx->id("USE_DPORT"), "FALSE") == "TRUE");
        write_bit("ZIS_CLK_INVERTED", !bool_or_default(ci->params, ctx->id("IS_CLK_INVERTED")));
        write_bit("ZIS_CARRYIN_INVERTED", !bool_or_default(ci->params, ctx->id("IS_CARRYIN_INVERTED")));
        auto write_bus_zinv = [&](std::string name, int width) {
            for (int i = 0; i < width; i++) {
                std::string b = stringf("[%d]", i);
                bool inv = (int_or_default(ci->params, ctx->id("IS_" + name + "_INVERTED"), 0) >> i) & 0x1;
                inv |= bool_or_default(ci->params, ctx->id("IS_" + name + b + "_INVERTED"), false);
                write_bit("ZIS_" + name + "_INVERTED" + b, !inv);
            }
        };
        write_bit("AREG_" + std::to_string(int_or_default(ci->params, ctx->id("AREG"), 0)));
        write_bit("BREG_" + std::to_string(int_or_default(ci->params, ctx->id("BREG"), 0)));
        write_bus_zinv("ALUMODE", 4);
        write_bus_zinv("INMODE", 5);
        write_bus_zinv("OPMODE", 7);
        pop(3);
    }

    void write_ip()
    {
        for (auto cell : sorted(ctx->cells)) {
            CellInfo *ci = cell.second;
            if (ci->type == ctx->id("DSP48E1_DSP48E1")) {
                write_dsp_cell(ci);
                blank();
            }
        }
    }

    void write_fasm()
    {
        get_invertible_pins(ctx, invertible_pins);
        write_logic();
        write_io();
        write_routing();
        write_bram();
        write_clocking();
        write_ip();
    }
};

} // namespace

void Arch::writeFasm(const std::string &filename)
{
    std::ofstream out(filename);
    if (!out)
        log_error("failed to open file %s for writing (%s)\n", filename.c_str(), strerror(errno));

    FasmBackend be(getCtx(), out);
    be.write_fasm();
}

NEXTPNR_NAMESPACE_END<|MERGE_RESOLUTION|>--- conflicted
+++ resolved
@@ -719,13 +719,9 @@
                     write_bit("LVCMOS15_LVCMOS18.DRIVE.I12_I16_I2_I4_I6_I8");
                 else if (iostandard == "LVCMOS12")
                     write_bit("LVCMOS12.DRIVE.I2_I4_I6_I8");
-<<<<<<< HEAD
+                // TODO: turned this off to make output more like vivado. Test more....
                 //else if (iostandard == "SSTL15")
                     //write_bit("SSTL15.DRIVE.I_FIXED");
-=======
-                else if (iostandard == "SSTL15")
-                    write_bit("SSTL15.DRIVE.I_FIXED");
->>>>>>> 1da3d39f
                 else if (iostandard == "LVDS")
                     write_bit("LVDS.DRIVE.I_FIXED");
             }
@@ -780,13 +776,8 @@
                     // vivado generates these bits only for Y0 of a diff pair
                     if (yLoc == 0) {
                         write_bit("LVDS_SSTL12_SSTL135_SSTL15.IN_DIFF");
-<<<<<<< HEAD
                         if (iostandard == "LVDS" || boost::contains(iostandard, "SSTL"))
                             write_bit("LVDS.IN_USE");
-=======
-                        // vivado sets this also for DIFF_SSTL
-                        write_bit("LVDS.IN_USE");
->>>>>>> 1da3d39f
                     }
                 } else {
                     write_bit("LVDS_25_SSTL135_SSTL15.IN_DIFF");
@@ -816,7 +807,6 @@
             is_stepdown = true;
         }
 
-<<<<<<< HEAD
 
         if (is_riob18 && (is_input || is_output) && (boost::contains(iostandard, "SSTL") || iostandard == "LVDS")) {
             if (((yLoc == 0) && (iostandard == "LVDS")) ||
@@ -831,18 +821,6 @@
                 write_bit("SSTL12_SSTL135_SSTL15.IN");
         }
 
-=======
-        if (is_input && is_output && yLoc == 1)
-            write_bit("INOUT");
-
-        if (is_riob18 && (is_input || is_output) && !diff && (boost::contains(iostandard, "SSTL") || iostandard == "LVDS")) {
-            if (((yLoc == 0) && (iostandard == "LVDS")) ||
-                boost::contains(iostandard, "SSTL")) {
-                write_bit(iostandard + ".IN_USE");
-            }
-        }
-
->>>>>>> 1da3d39f
         write_bit("PULLTYPE." + pulltype);
         pop(); // IOB_YN
 
