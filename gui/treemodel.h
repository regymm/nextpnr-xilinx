--- conflicted
+++ resolved
@@ -22,6 +22,7 @@
 
 #include <QAbstractItemModel>
 #include "nextpnr.h"
+#include "log.h"
 
 NEXTPNR_NAMESPACE_BEGIN
 
@@ -36,31 +37,6 @@
     GROUP
 };
 
-class ContextTreeItem
-{
-  public:
-    ContextTreeItem();
-    ContextTreeItem(QString name);
-    ContextTreeItem(IdString id, ElementType type, QString name);
-    ~ContextTreeItem();
-
-    void addChild(ContextTreeItem *item);
-    int indexOf(ContextTreeItem *n) const { return children.indexOf(n); }
-    ContextTreeItem *at(int idx) const { return children.at(idx); }
-    int count() const { return children.count(); }
-    ContextTreeItem *parent() const { return parentNode; }
-    IdString id() const { return itemId; }
-    ElementType type() const { return itemType; }
-    QString name() const { return itemName; }
-    void sort();
-  private:
-    ContextTreeItem *parentNode;
-    QList<ContextTreeItem *> children;
-    IdString itemId;
-    ElementType itemType;
-    QString itemName;
-};
-
 class LazyTreeItem
 {
   protected:
@@ -207,6 +183,74 @@
     }
 };
 
+class IdStringList : public StaticTreeItem
+{
+  private:
+    std::unordered_map<IdString, std::unique_ptr<StaticTreeItem>> managed_;
+  public:
+    using StaticTreeItem::StaticTreeItem;
+
+    void updateElements(Context *ctx, std::vector<IdString> elements)
+    {
+        // for any elements that are not yet in managed_, created them.
+        std::unordered_set<IdString> element_set;
+        for (auto elem : elements) {
+            element_set.insert(elem);
+            auto existing = managed_.find(elem);
+            if (existing == managed_.end()) {
+                auto item = new StaticTreeItem(elem.c_str(ctx), this);
+                managed_.emplace(elem, std::unique_ptr<StaticTreeItem>(item));
+            }
+        }
+        
+        children_.clear();
+        // for any elements that are in managed_ but not in new, delete them.
+        for (auto &pair : managed_) {
+            if (element_set.count(pair.first) != 0) {
+                children_.push_back(pair.second.get());
+                continue;
+            }
+            managed_.erase(pair.first);
+        }
+
+        // sort new children
+        qSort(children_.begin(), children_.end(), [&](const LazyTreeItem *a, const LazyTreeItem *b){
+            QString name_a = a->name();
+            QString name_b = b->name();
+            // Try to extract a common prefix from both strings.
+            QString common;
+            for (int i = 0; i < std::min(name_a.size(), name_b.size()); i++) {
+                const QChar c_a = name_a[i];
+                const QChar c_b = name_b[i];
+                if (c_a == c_b) {
+                    common.push_back(c_a);
+                } else {
+                    break;
+                }
+            }
+            // No common part? lexical sort.
+            if (common.size() == 0) {
+                return a->name() < b->name();
+            }
+
+            // Get the non-common parts.
+            name_a.remove(0, common.size());
+            name_b.remove(0, common.size());
+            // And see if they're strings.
+            bool ok = true;
+            int num_a = name_a.toInt(&ok);
+            if (!ok) {
+                return a->name() < b->name();
+            }
+            int num_b = name_b.toInt(&ok);
+            if (!ok) {
+                return a->name() < b->name();
+            }
+            return num_a < num_b;
+        });
+    }
+};
+
 template <typename ElementT>
 class ElementXYRoot : public StaticTreeItem
 {
@@ -217,7 +261,7 @@
 
   private:
     Context *ctx_;
-    std::vector<std::unique_ptr<LazyTreeItem>> bels_;
+    std::vector<std::unique_ptr<LazyTreeItem>> managed_;
     ElementMap map_;
     ElementGetter getter_;
 
@@ -241,11 +285,11 @@
 
             // create X item for tree
             auto item = new StaticTreeItem(QString("X%1").arg(i), this);
-            bels_.push_back(std::move(std::unique_ptr<LazyTreeItem>(item)));
+            managed_.push_back(std::move(std::unique_ptr<LazyTreeItem>(item)));
             for (auto j : y_present) {
                 auto item2 = new ElementList<ElementT>(ctx_, QString("Y%1").arg(j), item, &map_, i, j, getter_);
                 item2->fetchMore(1);
-                bels_.push_back(std::move(std::unique_ptr<LazyTreeItem>(item2)));
+                managed_.push_back(std::move(std::unique_ptr<LazyTreeItem>(item2)));
             }
         }
     }
@@ -261,19 +305,11 @@
     ContextTreeModel(QObject *parent = nullptr);
     ~ContextTreeModel();
 
-    void loadData(Context *ctx);
-    void updateData(Context *ctx);
-<<<<<<< HEAD
+    void loadContext(Context *ctx);
+    void updateCellsNets(Context *ctx);
     LazyTreeItem *nodeFromIndex(const QModelIndex &idx) const;
-    //QModelIndex indexFromNode(ContextTreeItem *node);
-    //ContextTreeItem *nodeForIdType(const ElementType type, const QString name) const;
+    QList<QModelIndex> search(QString text);
  
-=======
-    ContextTreeItem *nodeFromIndex(const QModelIndex &idx) const;
-    QModelIndex indexFromNode(ContextTreeItem *node);
-    ContextTreeItem *nodeForIdType(const ElementType type, const QString name) const;
-    QList<QModelIndex> search(QString text);
->>>>>>> bf78c055
     // Override QAbstractItemModel methods
     int rowCount(const QModelIndex &parent = QModelIndex()) const Q_DECL_OVERRIDE;
     int columnCount(const QModelIndex &parent = QModelIndex()) const Q_DECL_OVERRIDE;
@@ -290,11 +326,8 @@
     std::unique_ptr<BelXYRoot> bel_root_;
     std::unique_ptr<WireXYRoot> wire_root_;
     std::unique_ptr<PipXYRoot> pip_root_;
-    //std::unique_ptr<ElementXYRoot> wires_root_;
-    //std::unique_ptr<ElementXYRoot> pips_root_;
-    //QMap<QString, ContextTreeItem *> nameToItem[6];
-    //ContextTreeItem *nets_root;
-    //ContextTreeItem *cells_root;
+    std::unique_ptr<IdStringList> cell_root_;
+    std::unique_ptr<IdStringList> net_root_;
 };
 
 NEXTPNR_NAMESPACE_END
