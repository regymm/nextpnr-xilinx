/*
 *  nextpnr -- Next Generation Place and Route
 *
 *  Copyright (C) 2018  Serge Bazanski <q3k@symbioticeda.com>
 *
 *  Permission to use, copy, modify, and/or distribute this software for any
 *  purpose with or without fee is hereby granted, provided that the above
 *  copyright notice and this permission notice appear in all copies.
 *
 *  THE SOFTWARE IS PROVIDED "AS IS" AND THE AUTHOR DISCLAIMS ALL WARRANTIES
 *  WITH REGARD TO THIS SOFTWARE INCLUDING ALL IMPLIED WARRANTIES OF
 *  MERCHANTABILITY AND FITNESS. IN NO EVENT SHALL THE AUTHOR BE LIABLE FOR
 *  ANY SPECIAL, DIRECT, INDIRECT, OR CONSEQUENTIAL DAMAGES OR ANY DAMAGES
 *  WHATSOEVER RESULTING FROM LOSS OF USE, DATA OR PROFITS, WHETHER IN AN
 *  ACTION OF CONTRACT, NEGLIGENCE OR OTHER TORTIOUS ACTION, ARISING OUT OF
 *  OR IN CONNECTION WITH THE USE OR PERFORMANCE OF THIS SOFTWARE.
 *
 */

#include <cstdio>
#include <math.h>

#include <QApplication>
#include <QCoreApplication>
#include <QMouseEvent>
#include <QWidget>

#include "fpgaviewwidget.h"
#include "log.h"
#include "mainwindow.h"

NEXTPNR_NAMESPACE_BEGIN

void PolyLine::buildPoint(LineShaderData *building, const QVector2D *prev, const QVector2D *cur,
                          const QVector2D *next) const
{
    // buildPoint emits two vertices per line point, along with normals to move
    // them the right directio when rendering and miter to compensate for
    // bends.

    if (cur == nullptr) {
        // BUG
        return;
    }

    if (prev == nullptr && next == nullptr) {
        // BUG
        return;
    }

    // TODO(q3k): fast path for vertical/horizontal lines?

    // TODO(q3k): consider moving some of the linear algebra to the GPU,
    // they're better at this than poor old CPUs.

    // Build two unit vectors pointing in the direction of the two segments
    // defined by (prev, cur) and (cur, next)
    QVector2D dprev, dnext;
    if (prev == nullptr) {
        dnext = *next - *cur;
        dprev = dnext;
    } else if (next == nullptr) {
        dprev = *cur - *prev;
        dnext = dprev;
    } else {
        dprev = *cur - *prev;
        dnext = *next - *cur;
    }
    dprev.normalize();
    dnext.normalize();

    // Calculate tangent unit vector.
    QVector2D tangent(dprev + dnext);
    tangent.normalize();

    // Calculate normal to tangent - this is the line on which the vectors need
    // to be pushed to build a thickened line.
    const QVector2D tangent_normal = QVector2D(-tangent.y(), tangent.x());

    // Calculate normal to one of the lines.
    const QVector2D dprev_normal = QVector2D(-dprev.y(), dprev.x());
    // https://people.eecs.berkeley.edu/~sequin/CS184/IMGS/Sweep_PolyLine.jpg
    // (the ^-1 is performed in the shader)
    const float miter = QVector2D::dotProduct(tangent_normal, dprev_normal);

    const float x = cur->x();
    const float y = cur->y();
    const float mx = tangent_normal.x();
    const float my = tangent_normal.y();

    // Push back 'left' vertex.
    building->vertices.push_back(Vertex2DPOD(x, y));
    building->normals.push_back(Vertex2DPOD(mx, my));
    building->miters.push_back(miter);

    // Push back 'right' vertex.
    building->vertices.push_back(Vertex2DPOD(x, y));
    building->normals.push_back(Vertex2DPOD(mx, my));
    building->miters.push_back(-miter);
}

void PolyLine::build(LineShaderData &target) const
{
    if (points_.size() < 2) {
        return;
    }
    const QVector2D *first = &points_.front();
    const QVector2D *last = &points_.back();

    // Index number of vertices, used to build the index buffer.
    unsigned int startIndex = target.vertices.size();
    unsigned int index = startIndex;

    // For every point on the line, call buildPoint with (prev, point, next).
    // If we're building a closed line, prev/next wrap around. Otherwise
    // they are passed as nullptr and buildPoint interprets that accordinglu.
    const QVector2D *prev = nullptr;

    // Loop iterator used to ensure next is valid.
    unsigned int i = 0;
    for (const QVector2D &point : points_) {
        const QVector2D *next = nullptr;
        if (++i < points_.size()) {
            next = (&point + 1);
        }

        // If the line is closed, wrap around. Otherwise, pass nullptr.
        if (prev == nullptr && closed_) {
            buildPoint(&target, last, &point, next);
        } else if (next == nullptr && closed_) {
            buildPoint(&target, prev, &point, first);
        } else {
            buildPoint(&target, prev, &point, next);
        }

        // If we have a prev point relative to cur, build a pair of triangles
        // to render vertices into lines.
        if (prev != nullptr) {
            target.indices.push_back(index);
            target.indices.push_back(index + 1);
            target.indices.push_back(index + 2);

            target.indices.push_back(index + 2);
            target.indices.push_back(index + 1);
            target.indices.push_back(index + 3);

            index += 2;
        }
        prev = &point;
    }

    // If we're closed, build two more vertices that loop the line around.
    if (closed_) {
        target.indices.push_back(index);
        target.indices.push_back(index + 1);
        target.indices.push_back(startIndex);

        target.indices.push_back(startIndex);
        target.indices.push_back(index + 1);
        target.indices.push_back(startIndex + 1);
    }
}

bool LineShader::compile(void)
{
    program_ = new QOpenGLShaderProgram(parent_);
    program_->addShaderFromSourceCode(QOpenGLShader::Vertex, vertexShaderSource_);
    program_->addShaderFromSourceCode(QOpenGLShader::Fragment, fragmentShaderSource_);
    if (!program_->link()) {
        printf("could not link program: %s\n", program_->log().toStdString().c_str());
        return false;
    }

    if (!vao_.create())
        log_abort();
    vao_.bind();

    if (!buffers_.position.create())
        log_abort();
    if (!buffers_.normal.create())
        log_abort();
    if (!buffers_.miter.create())
        log_abort();
    if (!buffers_.index.create())
        log_abort();

    attributes_.position = program_->attributeLocation("position");
    attributes_.normal = program_->attributeLocation("normal");
    attributes_.miter = program_->attributeLocation("miter");
    uniforms_.thickness = program_->uniformLocation("thickness");
    uniforms_.projection = program_->uniformLocation("projection");
    uniforms_.color = program_->uniformLocation("color");

    vao_.release();
    return true;
}

void LineShader::draw(const LineShaderData &line, const QMatrix4x4 &projection)
{
    auto gl = QOpenGLContext::currentContext()->functions();
    vao_.bind();
    program_->bind();

    buffers_.position.bind();
    buffers_.position.allocate(&line.vertices[0], sizeof(Vertex2DPOD) * line.vertices.size());

    buffers_.normal.bind();
    buffers_.normal.allocate(&line.normals[0], sizeof(Vertex2DPOD) * line.normals.size());

    buffers_.miter.bind();
    buffers_.miter.allocate(&line.miters[0], sizeof(GLfloat) * line.miters.size());

    buffers_.index.bind();
    buffers_.index.allocate(&line.indices[0], sizeof(GLuint) * line.indices.size());

    program_->setUniformValue(uniforms_.projection, projection);
    program_->setUniformValue(uniforms_.thickness, line.thickness);
    program_->setUniformValue(uniforms_.color, line.color.r, line.color.g, line.color.b, line.color.a);

    buffers_.position.bind();
    program_->enableAttributeArray("position");
    gl->glVertexAttribPointer(attributes_.position, 2, GL_FLOAT, GL_FALSE, 0, (void *)0);

    buffers_.normal.bind();
    program_->enableAttributeArray("normal");
    gl->glVertexAttribPointer(attributes_.normal, 2, GL_FLOAT, GL_FALSE, 0, (void *)0);

    buffers_.miter.bind();
    program_->enableAttributeArray("miter");
    gl->glVertexAttribPointer(attributes_.miter, 1, GL_FLOAT, GL_FALSE, 0, (void *)0);

    buffers_.index.bind();
    gl->glDrawElements(GL_TRIANGLES, line.indices.size(), GL_UNSIGNED_INT, (void *)0);

    program_->disableAttributeArray("miter");
    program_->disableAttributeArray("normal");
    program_->disableAttributeArray("position");

    program_->release();
    vao_.release();
}

FPGAViewWidget::FPGAViewWidget(QWidget *parent)
        : QOpenGLWidget(parent), lineShader_(this), zoom_(500.f), ctx_(nullptr)
{
    backgroundColor = QColor("#ffffff");
    gridColor = QColor("#ddd");
    belColor = QColor("#303030");
    wireColor = QColor("#303030");
    pipColor = QColor("#303030");
    groupColor = QColor("#303030");
    frameColor = QColor("#0066ba");
    auto fmt = format();
    fmt.setMajorVersion(3);
    fmt.setMinorVersion(1);
    setFormat(fmt);

    fmt = format();
    // printf("FPGAViewWidget running on OpenGL %d.%d\n", fmt.majorVersion(), fmt.minorVersion());
    if (fmt.majorVersion() < 3) {
        printf("Could not get OpenGL 3.0 context. Aborting.\n");
        log_abort();
    }
    if (fmt.minorVersion() < 1) {
        printf("Could not get OpenGL 3.1 context - trying anyway...\n ");
    }
}

FPGAViewWidget::~FPGAViewWidget() {}

void FPGAViewWidget::newContext(Context *ctx)
{
    ctx_ = ctx;
    update();
}

QSize FPGAViewWidget::minimumSizeHint() const { return QSize(640, 480); }

QSize FPGAViewWidget::sizeHint() const { return QSize(640, 480); }

void FPGAViewWidget::initializeGL()
{
    if (!lineShader_.compile()) {
        log_error("Could not compile shader.\n");
    }
    initializeOpenGLFunctions();
    glClearColor(backgroundColor.red()/255, backgroundColor.green()/255, backgroundColor.blue()/255, 0.0);
}

void FPGAViewWidget::drawElement(LineShaderData &out, const GraphicElement &el)
{
    const float scale = 1.0, offset = 0.0;

    if (el.type == GraphicElement::G_BOX) {
        auto line = PolyLine(true);
        line.point(offset + scale * el.x1, offset + scale * el.y1);
        line.point(offset + scale * el.x2, offset + scale * el.y1);
        line.point(offset + scale * el.x2, offset + scale * el.y2);
        line.point(offset + scale * el.x1, offset + scale * el.y2);
        line.build(out);
    }

    if (el.type == GraphicElement::G_LINE) {
        PolyLine(offset + scale * el.x1, offset + scale * el.y1, offset + scale * el.x2, offset + scale * el.y2)
                .build(out);
    }
}

QMatrix4x4 FPGAViewWidget::getProjection(void)
{
    QMatrix4x4 matrix;

    const float aspect = float(width()) / float(height());
    matrix.perspective(3.14/2, aspect, zoomNear_, zoomFar_);
    matrix.translate(0.0f, 0.0f, -zoom_);
    return matrix;
}

void FPGAViewWidget::paintGL()
{
    auto gl = QOpenGLContext::currentContext()->functions();
    const qreal retinaScale = devicePixelRatio();
    gl->glViewport(0, 0, width() * retinaScale, height() * retinaScale);
    gl->glClear(GL_COLOR_BUFFER_BIT | GL_DEPTH_BUFFER_BIT);

    QMatrix4x4 matrix = getProjection();

    matrix *= viewMove_;

    // Calculate world thickness to achieve a screen 1px/1.1px line.
    float thick1Px = mouseToWorldCoordinates(1, 0).x();
    float thick11Px = mouseToWorldCoordinates(1.1, 0).x();

    // Draw grid.
<<<<<<< HEAD
    auto grid = LineShaderData(thick1Px, QColor("#DDD"));
=======
    auto grid = LineShaderData(0.001f, gridColor);
>>>>>>> f9ef4cd4
    for (float i = -100.0f; i < 100.0f; i += 1.0f) {
        PolyLine(-100.0f, i, 100.0f, i).build(grid);
        PolyLine(i, -100.0f, i, 100.0f).build(grid);
    }
    lineShader_.draw(grid, matrix);

    // Draw Bels.
<<<<<<< HEAD
    auto bels = LineShaderData(thick11Px, QColor("#b000ba"));
=======
    auto bels = LineShaderData(0.0005f, belColor);
>>>>>>> f9ef4cd4
    if (ctx_) {
        for (auto bel : ctx_->getBels()) {
            for (auto &el : ctx_->getBelGraphics(bel))
                drawElement(bels, el);
        }
        lineShader_.draw(bels, matrix);
    }

    // Draw Wires.
<<<<<<< HEAD
    auto wires = LineShaderData(thick11Px, QColor("#b000ba"));
=======
    auto wires = LineShaderData(0.0005f, wireColor);
>>>>>>> f9ef4cd4
    if (ctx_) {
        for (auto wire : ctx_->getWires()) {
            for (auto &el : ctx_->getWireGraphics(wire))
                drawElement(wires, el);
        }
        lineShader_.draw(wires, matrix);
    }

    // Draw Pips.
<<<<<<< HEAD
    auto pips = LineShaderData(thick11Px, QColor("#b000ba"));
=======
    auto pips = LineShaderData(0.0005f, pipColor);
>>>>>>> f9ef4cd4
    if (ctx_) {
        for (auto wire : ctx_->getPips()) {
            for (auto &el : ctx_->getPipGraphics(wire))
                drawElement(pips, el);
        }
        lineShader_.draw(pips, matrix);
    }

    // Draw Groups.
<<<<<<< HEAD
    auto groups = LineShaderData(thick11Px, QColor("#b000ba"));
=======
    auto groups = LineShaderData(0.0005f, groupColor);
>>>>>>> f9ef4cd4
    if (ctx_) {
        for (auto group : ctx_->getGroups()) {
            for (auto &el : ctx_->getGroupGraphics(group))
                drawElement(groups, el);
        }
        lineShader_.draw(groups, matrix);
    }

    // Draw Frame Graphics.
<<<<<<< HEAD
    auto frames = LineShaderData(thick11Px, QColor("#0066ba"));
=======
    auto frames = LineShaderData(0.002f, frameColor);
>>>>>>> f9ef4cd4
    if (ctx_) {
        for (auto &el : ctx_->getFrameGraphics()) {
            drawElement(frames, el);
        }
        lineShader_.draw(frames, matrix);
    }
}

void FPGAViewWidget::resizeGL(int width, int height) {}

void FPGAViewWidget::mousePressEvent(QMouseEvent *event)
{
    lastPos_ = event->pos();
}

// Invert the projection matrix to calculate screen/mouse to world/grid
// coordinates.
QVector4D FPGAViewWidget::mouseToWorldCoordinates(int x, int y)
{
    QMatrix4x4 p = getProjection();
    QVector2D unit = p.map(QVector4D(1, 1, 0, 1)).toVector2DAffine();

    float sx = (((float)x) / (width()/2));
    float sy = (((float)y) / (height()/2));
    return QVector4D(sx / unit.x(), sy / unit.y(), 0, 1);
}

void FPGAViewWidget::mouseMoveEvent(QMouseEvent *event)
{
    const int dx = event->x() - lastPos_.x();
    const int dy = event->y() - lastPos_.y();
    lastPos_ = event->pos();

    auto world = mouseToWorldCoordinates(dx, dy);
    viewMove_.translate(world.x(), -world.y());

    update();
}

void FPGAViewWidget::wheelEvent(QWheelEvent *event)
{
    QPoint degree = event->angleDelta() / 8;

    if (!degree.isNull()) {

        if (zoom_ < zoomNear_) {
            zoom_ = zoomNear_;
        } else if (zoom_ < zoomLvl1_) {
            zoom_ -= degree.y() / 10.0;
        } else if (zoom_ < zoomLvl2_) {
            zoom_ -= degree.y() / 5.0;
        } else if (zoom_ < zoomFar_) {
            zoom_ -= degree.y();
        } else {
            zoom_ = zoomFar_;
        }
        update();
    }
}

NEXTPNR_NAMESPACE_END<|MERGE_RESOLUTION|>--- conflicted
+++ resolved
@@ -332,11 +332,7 @@
     float thick11Px = mouseToWorldCoordinates(1.1, 0).x();
 
     // Draw grid.
-<<<<<<< HEAD
-    auto grid = LineShaderData(thick1Px, QColor("#DDD"));
-=======
-    auto grid = LineShaderData(0.001f, gridColor);
->>>>>>> f9ef4cd4
+    auto grid = LineShaderData(thick1Px, gridColor);
     for (float i = -100.0f; i < 100.0f; i += 1.0f) {
         PolyLine(-100.0f, i, 100.0f, i).build(grid);
         PolyLine(i, -100.0f, i, 100.0f).build(grid);
@@ -344,11 +340,7 @@
     lineShader_.draw(grid, matrix);
 
     // Draw Bels.
-<<<<<<< HEAD
-    auto bels = LineShaderData(thick11Px, QColor("#b000ba"));
-=======
-    auto bels = LineShaderData(0.0005f, belColor);
->>>>>>> f9ef4cd4
+    auto bels = LineShaderData(thick11Px, belColor);
     if (ctx_) {
         for (auto bel : ctx_->getBels()) {
             for (auto &el : ctx_->getBelGraphics(bel))
@@ -358,11 +350,7 @@
     }
 
     // Draw Wires.
-<<<<<<< HEAD
-    auto wires = LineShaderData(thick11Px, QColor("#b000ba"));
-=======
-    auto wires = LineShaderData(0.0005f, wireColor);
->>>>>>> f9ef4cd4
+    auto wires = LineShaderData(thick11Px, wireColor);
     if (ctx_) {
         for (auto wire : ctx_->getWires()) {
             for (auto &el : ctx_->getWireGraphics(wire))
@@ -372,11 +360,7 @@
     }
 
     // Draw Pips.
-<<<<<<< HEAD
-    auto pips = LineShaderData(thick11Px, QColor("#b000ba"));
-=======
-    auto pips = LineShaderData(0.0005f, pipColor);
->>>>>>> f9ef4cd4
+    auto pips = LineShaderData(thick11Px, pipColor);
     if (ctx_) {
         for (auto wire : ctx_->getPips()) {
             for (auto &el : ctx_->getPipGraphics(wire))
@@ -386,11 +370,7 @@
     }
 
     // Draw Groups.
-<<<<<<< HEAD
-    auto groups = LineShaderData(thick11Px, QColor("#b000ba"));
-=======
-    auto groups = LineShaderData(0.0005f, groupColor);
->>>>>>> f9ef4cd4
+    auto groups = LineShaderData(thick11Px, groupColor);
     if (ctx_) {
         for (auto group : ctx_->getGroups()) {
             for (auto &el : ctx_->getGroupGraphics(group))
@@ -400,11 +380,7 @@
     }
 
     // Draw Frame Graphics.
-<<<<<<< HEAD
-    auto frames = LineShaderData(thick11Px, QColor("#0066ba"));
-=======
-    auto frames = LineShaderData(0.002f, frameColor);
->>>>>>> f9ef4cd4
+    auto frames = LineShaderData(thick11Px, frameColor);
     if (ctx_) {
         for (auto &el : ctx_->getFrameGraphics()) {
             drawElement(frames, el);
